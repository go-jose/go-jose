--- conflicted
+++ resolved
@@ -13,10 +13,6 @@
       matrix:
         GO_VERSION:
           - "1.16.x"
-<<<<<<< HEAD
-          - "1.20.x"
-=======
->>>>>>> 260aa266
           - "1.21.x"
     runs-on: ubuntu-latest
     steps:
@@ -35,31 +31,8 @@
     - name: Test
       run: go test -v ./...
 
-<<<<<<< HEAD
     - name: Run govulncheck
       # go1.16 does not meet the minimum requirements to run govulncheck so
       # we will skip testing against it.
       if: ${{ !contains(matrix.GO_VERSION, '1.16') }}
-      run: go run golang.org/x/vuln/cmd/govulncheck@latest ./...
-=======
-  govulncheck:
-    strategy:
-      matrix:
-        GO_VERSION:
-          # go1.16 does not meet the minimum requirements to run govulncheck so
-          # we will skip testing against it.
-          - "1.21.x"
-    runs-on: ubuntu-latest
-    steps:
-      - uses: actions/checkout@v3
-        with:
-          persist-credentials: false
-
-      - name: Set up Go ${{ matrix.GO_VERSION }}
-        uses: actions/setup-go@v4
-        with:
-          go-version: "${{ matrix.GO_VERSION }}"
-
-      - name: Run govulncheck
-        run: go run golang.org/x/vuln/cmd/govulncheck@latest ./...
->>>>>>> 260aa266
+      run: go run golang.org/x/vuln/cmd/govulncheck@latest ./...