--- conflicted
+++ resolved
@@ -24,13 +24,8 @@
 
 Input and output files can be specified via the `--in` and `--out` flags.
 Either flag can be omitted, in which case `jose-util` uses stdin/stdout for
-<<<<<<< HEAD
 input/output respectively. By default each command will output a compact
 message, but it's possible to get the JSON Serialization by supplying the
-=======
-input/output respectively. By default, each command will output a compact
-message, but it's possible to get the full serialization by supplying the
->>>>>>> c9ac459e
 `--full` flag.
 
 Keys are specified via the `--key` flag. Supported key types are naked RSA/EC
